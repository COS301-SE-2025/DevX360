{
  "type": "module",
  "dependencies": {
    "@octokit/core": "^7.0.2",
    "@octokit/plugin-paginate-rest": "^13.1.0",
    "@octokit/plugin-rest-endpoint-methods": "^16.0.0",
    "async": "^3.2.6",
    "bcryptjs": "^2.4.3",
    "cookie-parser": "^1.4.7",
    "cors": "^2.8.5",
    "dotenv": "^10.0.0",
    "express": "^4.21.2",
    "express-rate-limit": "^5.5.1",
    "git": "^0.1.5",
    "jsonwebtoken": "^8.5.1",
    "mongodb": "^6.16.0",
    "mongoose": "^6.13.8",
    "multer": "^2.0.1",
    "node-fetch": "^3.3.2",
    "octokit": "^5.0.3"
  },
  "devDependencies": {
    "@babel/preset-env": "^7.27.2",
    "@types/bcryptjs": "^2.4.6",
    "babel-jest": "^30.0.2",
    "jest": "^30.0.3",
    "nodemon": "^2.0.15",
    "supertest": "^7.1.1"
  },
  "scripts": {
    "start": "node server.js",
    "dev": "nodemon server.js",
<<<<<<< HEAD
    "test": "node --experimental-vm-modules node_modules/jest/bin/jest.js",
    "reset": "rm -rf node_modules package-lock.json && npm install"
=======
    "reset": "rm -rf node_modules package-lock.json && npm install",
    "test": "node --experimental-vm-modules node_modules/jest/bin/jest.js"
>>>>>>> 5ccc5b07
  }
}<|MERGE_RESOLUTION|>--- conflicted
+++ resolved
@@ -30,12 +30,7 @@
   "scripts": {
     "start": "node server.js",
     "dev": "nodemon server.js",
-<<<<<<< HEAD
     "test": "node --experimental-vm-modules node_modules/jest/bin/jest.js",
     "reset": "rm -rf node_modules package-lock.json && npm install"
-=======
-    "reset": "rm -rf node_modules package-lock.json && npm install",
-    "test": "node --experimental-vm-modules node_modules/jest/bin/jest.js"
->>>>>>> 5ccc5b07
   }
 }